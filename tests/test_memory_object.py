--- conflicted
+++ resolved
@@ -74,21 +74,12 @@
     # gets the address of the pointer
     test_value_address = get_address_of_ctypes_obj(pointer_to_test_value, process.pointer_format_string)
 
-<<<<<<< HEAD
-    class Test(MemoryObject):
-        other: "OtherTest" = Pointer(0x0, "OtherTest")
-
-    class OtherTest(MemoryObject):
-        value = SimpleData(0x0, format_string="i")
-
-=======
     class Test(MemoryObject, replace=True):
         other: "OtherTest" = Pointer(0x0, "OtherTest")
 
     class OtherTest(MemoryObject, replace=True):
         value = SimpleData(0x0, format_string="i")
 
->>>>>>> d6baef13
     test_instance = Test(address=test_value_address, process=process)
 
     assert test_instance.other.value == 23